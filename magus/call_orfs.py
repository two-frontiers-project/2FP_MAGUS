#!/usr/bin/env python3

import os
import sys
import argparse
import logging
import subprocess
from pathlib import Path
from concurrent.futures import ThreadPoolExecutor
import csv
import glob
import pandas as pd

# Configure logging
logging.basicConfig(level=logging.INFO, format='%(asctime)s - %(levelname)s - %(message)s')
logger = logging.getLogger(__name__)

class ORFCaller:
    def __init__(self, output_dir, extension, args):
        self.output_dir = output_dir
        # Ensure extension starts with a dot for consistent usage
        self.extension = f".{extension}" if not extension.startswith('.') else extension
        self.args = args

    def call_bacterial_orfs(self, genome_file, sample_id=None):
        """Call ORFs in bacterial genomes using prodigal."""
        annot_dir = os.path.join(self.output_dir, 'bacteria', 'annot')
        os.makedirs(annot_dir, exist_ok=True)

        FN = sample_id if sample_id else os.path.basename(genome_file).replace(self.extension, '')
        
        # Check if the output files already exist and have nonzero length
        faa_file = os.path.join(annot_dir, f"{FN}.faa")
        ffn_file = os.path.join(annot_dir, f"{FN}.ffn")
        gff_file = os.path.join(annot_dir, f"{FN}.gff")
        
        if (os.path.exists(faa_file) and os.path.getsize(faa_file) > 0 and 
            os.path.exists(ffn_file) and os.path.getsize(ffn_file) > 0 and 
            os.path.exists(gff_file) and os.path.getsize(gff_file) > 0 and 
            not self.args.force):
            logger.info(f"Skipping ORF calling for {genome_file} as output already exists.")
        else:
            log_file = os.path.join(self.output_dir, 'bacteria', f"{FN}_prodigal.log")
            cmd = ['prodigal', '-i', genome_file, '-d', ffn_file, '-a', faa_file, '-o', gff_file]
            logger.info(f"Calling bacterial ORFs for {genome_file} using prodigal")
            with open(log_file, 'w') as log:
                subprocess.run(cmd, check=True, stdout=log, stderr=log)
        
        return faa_file, ffn_file, gff_file

<<<<<<< HEAD
            # Manicure the output files
            with open(os.path.join(annot_dir, f"{FN}.faa"), 'r') as infile, open(manicure_file, 'w') as outfile:
                for line in infile:
                    if line.startswith('>'):
                        outfile.write(line.replace('>',f'>{FN}-----').replace(' # ', '-----', 1).replace('*', 'X').replace(' # ', '+').replace(' # ', '-'))
                    else:
                        outfile.write(line)

            manicure_ffn = os.path.join(manicure_dir, f"{FN}.ffn")
            with open(os.path.join(annot_dir, f"{FN}.ffn"), 'r') as infile, open(manicure_ffn, 'w') as outfile:
                for line in infile:
                    if line.startswith('>'):
                        outfile.write(line.replace('>',f'>{FN}-----').replace('+', '-----+').replace('*', 'X').replace(' # ', '+').replace(' # ', '-'))
                    else:
                        outfile.write(line)

            # Clean up the annot files
            os.remove(os.path.join(annot_dir, f"{FN}.ffn"))
            os.remove(os.path.join(annot_dir, f"{FN}.faa"))

        # HMM annotation (standalone)
        self.run_hmm_annotation(manicure_file, manicure_dir, FN, hmmfile)

        # Remove MetaEuk temporary directory named after the sample within annot_dir
        sample_tmp_dir = os.path.join(annot_dir, FN)
        if os.path.isdir(sample_tmp_dir):
            import shutil
            shutil.rmtree(sample_tmp_dir, ignore_errors=True)
        return manicure_file

    def call_viral_orfs(self, genome_file, sample_id=None, hmmfile=None):
=======
    def call_viral_orfs(self, genome_file, sample_id=None):
>>>>>>> 51133ae3
        """Call ORFs in viral genomes using prodigal-gv."""
        annot_dir = os.path.join(self.output_dir, 'viruses', 'annot')
        os.makedirs(annot_dir, exist_ok=True)

        FN = sample_id if sample_id else os.path.basename(genome_file).replace(self.extension, '')
        
        # Check if the output files already exist and have nonzero length
        faa_file = os.path.join(annot_dir, f"{FN}.faa")
        ffn_file = os.path.join(annot_dir, f"{FN}.ffn")
        gff_file = os.path.join(annot_dir, f"{FN}.gff")
        
        if (os.path.exists(faa_file) and os.path.getsize(faa_file) > 0 and 
            os.path.exists(ffn_file) and os.path.getsize(ffn_file) > 0 and 
            os.path.exists(gff_file) and os.path.getsize(gff_file) > 0 and 
            not self.args.force):
            logger.info(f"Skipping ORF calling for {genome_file} as output already exists.")
        else:
            log_file = os.path.join(self.output_dir, 'viruses', f"{FN}_prodigal.log")
            cmd = ['prodigal-gv', '-p', '-q', '-i', genome_file, '-d', ffn_file, '-a', faa_file, '-o', gff_file]
            logger.info(f"Calling viral ORFs for {genome_file} using prodigal-gv")
            with open(log_file, 'w') as log:
                subprocess.run(cmd, check=True, stdout=log, stderr=log)
        
        return faa_file, ffn_file, gff_file

    def call_eukaryotic_orfs(self, genome_file, sample_id=None):
        """Call ORFs in eukaryotic genomes using MetaEuk."""
        annot_dir = os.path.join(self.output_dir, 'eukaryotes', 'annot')
        os.makedirs(annot_dir, exist_ok=True)

        FN = sample_id if sample_id else os.path.basename(genome_file).replace(self.extension, '')
        
        # Check if the output files already exist and have nonzero length
        faa_file = os.path.join(annot_dir, f"{FN}.fas")
        ffn_file = os.path.join(annot_dir, f"{FN}.codon.fas")
        
        if (os.path.exists(faa_file) and os.path.getsize(faa_file) > 0 and 
            os.path.exists(ffn_file) and os.path.getsize(ffn_file) > 0 and 
            not self.args.force):
            logger.info(f"Skipping ORF calling for {genome_file} as output already exists.")
        else:
            log_file = os.path.join(self.output_dir, 'eukaryotes', f"{FN}_metaeuk.log")
            cmd = ['metaeuk', 'easy-predict', genome_file, self.args.eukdb, os.path.join(annot_dir, f"{FN}"), os.path.join(annot_dir, f"{FN}"), '--threads', str(self.args.threads)]
            logger.info(f"Calling eukaryotic ORFs for {genome_file} using MetaEuk with {self.args.threads} threads")
            with open(log_file, 'w') as log:
                subprocess.run(cmd, check=True, stdout=log, stderr=log)
        
        return faa_file, ffn_file, None  # MetaEuk doesn't produce GFF

    def call_metagenome_orfs(self, genome_file, sample_id=None):
        """Call ORFs in metagenome mode using prodigal."""
        annot_dir = os.path.join(self.output_dir, 'metagenomes', 'annot')
        os.makedirs(annot_dir, exist_ok=True)

        FN = sample_id if sample_id else os.path.basename(genome_file).replace(self.extension, '')
        
        # Check if the output files already exist and have nonzero length
        faa_file = os.path.join(annot_dir, f"{FN}.faa")
        ffn_file = os.path.join(annot_dir, f"{FN}.ffn")
        gff_file = os.path.join(annot_dir, f"{FN}.gff")
        
        if (os.path.exists(faa_file) and os.path.getsize(faa_file) > 0 and 
            os.path.exists(ffn_file) and os.path.getsize(ffn_file) > 0 and 
            os.path.exists(gff_file) and os.path.getsize(gff_file) > 0 and 
            not self.args.force):
            logger.info(f"Skipping ORF calling for {genome_file} as output already exists.")
        else:
            log_file = os.path.join(self.output_dir, 'metagenomes', f"{FN}_prodigal.log")
            cmd = ['prodigal', '-p', 'meta', '-q', '-i', genome_file, '-d', ffn_file, '-a', faa_file, '-o', gff_file]
            logger.info(f"Calling metagenome ORFs for {genome_file} using prodigal (metagenome mode)")
            with open(log_file, 'w') as log:
                subprocess.run(cmd, check=True, stdout=log, stderr=log)
        
        return faa_file, ffn_file, gff_file

    def run_hmm_annotation(self, faa_file, output_dir, sample_id, hmmfile):
        """Run HMM annotation on a protein file."""
        if not hmmfile:
            logger.warning(f"No HMM file provided for {sample_id}. Skipping annotation.")
            return None
            
        if not os.path.exists(faa_file):
            logger.warning(f"Protein file {faa_file} does not exist. Skipping annotation.")
            return None
            
        hmm_out = os.path.join(output_dir, f"{sample_id}.hmm.tsv")
        cmd = [
            'hmmsearch',
            '--tblout', hmm_out,
            '--noali',
            '--notextw',
            '--cpu', str(self.args.threads),
            hmmfile,
            faa_file
        ]
        logger.info(f"Running HMM annotation for {sample_id}")
        with open(os.path.join(output_dir, f"{sample_id}_hmmsearch.log"), 'w') as log:
            subprocess.run(cmd, check=True, stdout=log, stderr=log)
        
        return hmm_out

def find_genome_files(mag_dir, extension, wildcard):
    """Find genome files using directory and wildcard pattern, similar to dereplicate_genomes.py"""
    input_paths = [Path(p).resolve() for p in glob.glob(mag_dir, recursive=True)]
    all_matches = []
    
    for base_path in input_paths:
        if base_path.is_dir():
            suffix = f".{extension}" if not extension.startswith('.') else extension
            for path in base_path.rglob(f"*{suffix}"):
                if wildcard in str(path):
                    all_matches.append(path.resolve())
    
    if not all_matches:
        raise RuntimeError("No matching genome files found.")
    
    return all_matches

def process_genomes(orf_caller, genomes_data, max_workers=1):
    """Process a list of genomes data (tuples of sample_id, genome_path, domain)"""
    
    def process_single_genome(genome_data):
        sample_id, genome_path, domain = genome_data
        domain = domain.lower()
        try:
            if domain == 'bacterial':
                orf_caller.call_bacterial_orfs(genome_path, sample_id=sample_id)
            elif domain == 'viral':
                orf_caller.call_viral_orfs(genome_path, sample_id=sample_id)
            elif domain == 'eukaryotic':
                orf_caller.call_eukaryotic_orfs(genome_path, sample_id=sample_id)
            elif domain == 'metagenomic':
                orf_caller.call_metagenome_orfs(genome_path, sample_id=sample_id)
            else:
                logger.error(f"Unknown domain '{domain}' for sample {sample_id}. Skipping.")
                return False
            return True
        except Exception as e:
            logger.error(f"Error processing {sample_id}: {e}")
            return False
    
    if max_workers > 1:
        logger.info(f"Processing {len(genomes_data)} genomes with {max_workers} parallel workers")
        with ThreadPoolExecutor(max_workers=max_workers) as executor:
            results = list(executor.map(process_single_genome, genomes_data))
        successful = sum(results)
        logger.info(f"Successfully processed {successful}/{len(genomes_data)} genomes")
    else:
        logger.info(f"Processing {len(genomes_data)} genomes sequentially")
        for genome_data in genomes_data:
            process_single_genome(genome_data)

def summarize_calls(output_dir):
    """Summarize ORF calls into a single TSV per domain type."""
    for subdir in ['bacteria', 'viruses', 'eukaryotes', 'metagenomes']:
        annot_dir = os.path.join(output_dir, subdir, 'annot')
        if not os.path.exists(annot_dir):
            continue
            
        summary_file = os.path.join(output_dir, f'{subdir}_calls_summary.tsv')
        all_calls = []
        
        for file in os.listdir(annot_dir):
            if file.endswith('.faa') or file.endswith('.fas'):
                sample_id = file.replace('.faa', '').replace('.fas', '')
                faa_file = os.path.join(annot_dir, file)
                
                with open(faa_file, 'r') as infile:
                    for line in infile:
                        if line.startswith('>'):
                            # Parse header and extract information
                            header = line.strip()
                            # Add sample_id as first column
                            call_info = [sample_id, header]
                            all_calls.append(call_info)
        
        # Write summary file
        with open(summary_file, 'w') as summary:
            summary.write('sample_id\torf_header\n')
            for call in all_calls:
                summary.write(f'{call[0]}\t{call[1]}\n')
        
        logger.info(f"Created {subdir} calls summary: {summary_file}")

def run_annotations(output_dir, hmmfile, max_workers=1):
    """Run HMM annotations on all protein files."""
    if not hmmfile:
        logger.warning("No HMM file provided. Skipping annotation stage.")
        return
    
    # Collect all files that need annotation
    annotation_tasks = []
    for subdir in ['bacteria', 'viruses', 'eukaryotes', 'metagenomes']:
        annot_dir = os.path.join(output_dir, subdir, 'annot')
        if not os.path.exists(annot_dir):
            continue
            
        for file in os.listdir(annot_dir):
            if file.endswith('.faa') or file.endswith('.fas'):
                sample_id = file.replace('.faa', '').replace('.fas', '')
                faa_file = os.path.join(annot_dir, file)
                annotation_tasks.append((faa_file, annot_dir, sample_id, hmmfile))
    
    def run_single_annotation(task):
        faa_file, annot_dir, sample_id, hmmfile = task
        try:
            orf_caller = ORFCaller(output_dir, 'fa', type('Args', (), {'threads': 4, 'force': False})())
            orf_caller.run_hmm_annotation(faa_file, annot_dir, sample_id, hmmfile)
            return True
        except Exception as e:
            logger.error(f"Error running HMM annotation for {sample_id}: {e}")
            return False
    
    if max_workers > 1 and len(annotation_tasks) > 1:
        logger.info(f"Running HMM annotations on {len(annotation_tasks)} files with {max_workers} parallel workers")
        with ThreadPoolExecutor(max_workers=max_workers) as executor:
            results = list(executor.map(run_single_annotation, annotation_tasks))
        successful = sum(results)
        logger.info(f"Successfully annotated {successful}/{len(annotation_tasks)} files")
    else:
        logger.info(f"Running HMM annotations on {len(annotation_tasks)} files sequentially")
        for task in annotation_tasks:
            run_single_annotation(task)

def summarize_annotations(output_dir):
    """Create manicured files and final summary with annotations."""
    for subdir in ['bacteria', 'viruses', 'eukaryotes', 'metagenomes']:
        annot_dir = os.path.join(output_dir, subdir, 'annot')
        manicure_dir = os.path.join(output_dir, subdir, 'manicure')
        os.makedirs(manicure_dir, exist_ok=True)
        
        if not os.path.exists(annot_dir):
            continue
            
        for file in os.listdir(annot_dir):
            if file.endswith('.faa') or file.endswith('.fas'):
                sample_id = file.replace('.faa', '').replace('.fas', '')
                faa_file = os.path.join(annot_dir, file)
                manicure_file = os.path.join(manicure_dir, f"{sample_id}.faa")
                
                # Manicure the protein file
                with open(faa_file, 'r') as infile, open(manicure_file, 'w') as outfile:
                    for line in infile:
                        if line.startswith('>'):
                            if subdir == 'eukaryotes':
                                # Handle MetaEuk header format: >UniRef90_ID|sample|strand|score|evalue|num_exons|start|end|exon_info
                                parts = line.strip().split('|')
                                if len(parts) >= 7:
                                    uniref_id = parts[0].replace('>', '')
                                    contig_id = parts[1]
                                    strand = parts[2]
                                    start = parts[6]
                                    end = parts[7]
                                    # Create simplified header format for MetaEuk
                                    new_header = f">{sample_id}-----{contig_id}-----{start}+{end}+{strand}+ID={uniref_id};partial=00;start_type=ATG;rbs_motif=None;rbs_spacer=None;gc_cont=0.500\n"
                                    outfile.write(new_header)
                                else:
                                    outfile.write(line)
                            else:
                                # Handle Prodigal header format
                                outfile.write(line.replace('>',f'>{sample_id}-----').replace(' # ', '-----', 1).replace('*', 'X').replace(' # ', '+').replace(' # ', '-'))
                        else:
                            outfile.write(line)
                
                # Also manicure the nucleotide file if it exists
                if file.endswith('.faa'):
                    ffn_file = faa_file.replace('.faa', '.ffn')
                    if os.path.exists(ffn_file):
                        manicure_ffn = os.path.join(manicure_dir, f"{sample_id}.ffn")
                        with open(ffn_file, 'r') as infile, open(manicure_ffn, 'w') as outfile:
                            for line in infile:
                                if line.startswith('>'):
                                    outfile.write(line.replace('>',f'>{sample_id}-----').replace('+', '-----+').replace('*', 'X').replace(' # ', '+').replace(' # ', '-'))
                                else:
                                    outfile.write(line)
                elif file.endswith('.fas'):
                    ffn_file = faa_file.replace('.fas', '.codon.fas')
                    if os.path.exists(ffn_file):
                        manicure_ffn = os.path.join(manicure_dir, f"{sample_id}.ffn")
                        with open(ffn_file, 'r') as infile, open(manicure_ffn, 'w') as outfile:
                            for line in infile:
                                if line.startswith('>'):
                                    if subdir == 'eukaryotes':
                                        # Handle MetaEuk header format for nucleotide sequences
                                        parts = line.strip().split('|')
                                        if len(parts) >= 7:
                                            uniref_id = parts[0].replace('>', '')
                                            contig_id = parts[1]
                                            strand = parts[2]
                                            start = parts[6]
                                            end = parts[7]
                                            # Create simplified header format for MetaEuk
                                            new_header = f">{sample_id}-----{contig_id}-----{start}+{end}+{strand}+ID={uniref_id};partial=00;start_type=ATG;rbs_motif=None;rbs_spacer=None;gc_cont=0.500\n"
                                            outfile.write(new_header)
                                        else:
                                            outfile.write(line)
                                    else:
                                        outfile.write(line.replace('>',f'>{sample_id}-----').replace('+', '-----+').replace('*', 'X').replace(' # ', '+').replace(' # ', '-'))
                                else:
                                    outfile.write(line)
        
        # Create final summary for this domain
        summary_file = os.path.join(output_dir, f'{subdir}_final_summary.tsv')
        with open(summary_file, 'w') as summary:
            summary.write('sample_id\tcontig_id\tstart\tend\tstrand\tID\tpartial\tstart_type\trbs_motif\trbs_spacer\tgc_cont\tmode\n')
            manicure_dir = os.path.join(output_dir, subdir, 'manicure')
            if os.path.exists(manicure_dir):
                for file in os.listdir(manicure_dir):
                    if file.endswith('.faa'):
                        with open(os.path.join(manicure_dir, file), 'r') as infile:
                            for line in infile:
                                if line.startswith('>'):
                                    parts = line.strip().split('-----')
                                    if len(parts) >= 3:
                                        sample_id = parts[0].replace('>', '')
                                        contig_id = parts[1]
                                        metadata = parts[2]
                                        metadata_parts = metadata.split('+')
                                        if len(metadata_parts) >= 4:
                                            start = metadata_parts[0]
                                            end = metadata_parts[1]
                                            strand = metadata_parts[2]
                                            additional_info = metadata_parts[3].split(';')
                                            id_part = additional_info[0].split('=')[1]
                                            partial_part = additional_info[1].split('=')[1]
                                            start_type_part = additional_info[2].split('=')[1]
                                            rbs_motif_part = additional_info[3].split('=')[1]
                                            rbs_spacer_part = additional_info[4].split('=')[1]
                                            gc_cont_part = additional_info[5].split('=')[1]
                                            mode = subdir
                                            summary.write(f'{sample_id}\t{contig_id}\t{start}\t{end}\t{strand}\t{id_part}\t{partial_part}\t{start_type_part}\t{rbs_motif_part}\t{rbs_spacer_part}\t{gc_cont_part}\t{mode}\n')

def main():
    parser = argparse.ArgumentParser(description='Call ORFs in genomes using a config file or directory search.')
    
    # Config file mode arguments
    parser.add_argument('--config_file', type=str, default=None, help='Tab-delimited file: sample_id<TAB>genome_path<TAB>domain')
    
    # Directory mode arguments (modeled after dereplicate_genomes.py)
    parser.add_argument('-m', '--mag_dir', type=str, default=None, help='Path or glob to genome files (e.g. asm/*/bins).')
    parser.add_argument('-w', '--wildcard', type=str, default='', help='Pattern to match anywhere in genome file path (can be pipe-separated for multiple patterns).')
    parser.add_argument('--domain', type=str, choices=['bacterial', 'viral', 'eukaryotic', 'metagenomic'], 
                        help='Domain type for all genomes when using directory mode.')
    
    # Common arguments
    parser.add_argument('--output_directory', type=str, default='magus_output/orf_calling', help='Directory to store ORF output files (default: magus_output/orf_calling).')
    parser.add_argument('--max_workers', type=int, default=1, help='Number of ORF calling jobs to run in parallel.')
    parser.add_argument('--threads', type=int, default=4, help='Number of threads for tools (default: 4).')
    parser.add_argument('--extension', type=str, default='fa', help='Extension of genome files (default: fa).')
    parser.add_argument('--force', action='store_true', help='Force rewriting of output files even if they already exist.')
    parser.add_argument('--hmmfile', type=str, default=None, help='Path to HMM file for annotation (optional).')
    parser.add_argument('--eukdb', type=str, default='data/uniref90', help='Path to UniRef90 database for MetaEuk (default: data/uniref90).')
    parser.add_argument('--cleanup', action='store_true', help='Clean up annotation directories after processing.')
    
    # Restart functionality
    parser.add_argument('--restart', type=str, choices=['summarize-calls', 'annotation', 'summarize-annotations'], 
                        help='Restart from specific stage: summarize-calls, annotation, or summarize-annotations')
    
    args = parser.parse_args()

    # Validate arguments
    if not args.config_file and not args.mag_dir:
        parser.error("Either --config_file or --mag_dir must be provided.")
    
    if args.config_file and args.mag_dir:
        parser.error("Cannot use both --config_file and --mag_dir. Choose one mode.")
    
    if args.mag_dir and not args.domain:
        parser.error("--domain must be specified when using --mag_dir.")

    os.makedirs(args.output_directory, exist_ok=True)
    orf_caller = ORFCaller(args.output_directory, args.extension, args)

    # Handle restart modes
    if args.restart == 'summarize-calls':
        logger.info("Running in summarize-calls mode - generating call summaries")
        summarize_calls(args.output_directory)
        logger.info("Call summarization completed successfully.")
        return
    elif args.restart == 'annotation':
        logger.info("Running in annotation mode - running HMM annotations")
        run_annotations(args.output_directory, args.hmmfile, args.max_workers)
        logger.info("Annotation completed successfully.")
        return
    elif args.restart == 'summarize-annotations':
        logger.info("Running in summarize-annotations mode - creating manicured files and final summaries")
        summarize_annotations(args.output_directory)
        logger.info("Annotation summarization completed successfully.")
        return

    genomes_data = []

    if args.config_file:
        # Config file mode
        logger.info(f"Using config file mode: {args.config_file}")
        with open(args.config_file, 'r') as f:
            reader = csv.reader(f, delimiter='\t')
            for row in reader:
                if not row or row[0].startswith('#') or len(row) < 3:
                    continue
                sample_id, genome_path, domain = row[0], row[1], row[2]
                genomes_data.append((sample_id, genome_path, domain))
    
    else:
        # Directory mode
        logger.info(f"Using directory mode: {args.mag_dir}")
        
        # Handle multiple wildcard patterns separated by pipes
        wildcards = args.wildcard.split('|') if args.wildcard else ['']
        
        all_genome_files = []
        for wildcard in wildcards:
            try:
                genome_files = find_genome_files(args.mag_dir, args.extension, wildcard.strip())
                all_genome_files.extend(genome_files)
                logger.info(f"Found {len(genome_files)} files matching wildcard '{wildcard.strip()}'")
            except RuntimeError as e:
                if len(wildcards) == 1:  # Only one wildcard, so this is an error
                    raise e
                else:  # Multiple wildcards, so this one just didn't match anything
                    logger.warning(f"No files found for wildcard '{wildcard.strip()}'")
        
        # Remove duplicates while preserving order
        seen = set()
        unique_genome_files = []
        for path in all_genome_files:
            if path not in seen:
                seen.add(path)
                unique_genome_files.append(path)
        
        if not unique_genome_files:
            raise RuntimeError("No matching genome files found with any of the provided wildcards.")
        
        logger.info(f"Total unique genome files found: {len(unique_genome_files)}")
        
        # Create genome data tuples - ALL files get the same domain specified at command line
        for genome_path in unique_genome_files:
            # Use the filename (without extension) as sample_id
            sample_id = genome_path.name
            # Remove the extension properly
            extension = f".{args.extension}" if not args.extension.startswith('.') else args.extension
            if sample_id.endswith(extension):
                sample_id = sample_id[:-len(extension)]
            genomes_data.append((sample_id, str(genome_path), args.domain))

    # Process all genomes (Stage 1: ORF calling)
    logger.info("Stage 1: Calling ORFs")
    process_genomes(orf_caller, genomes_data, args.max_workers)

    # Stage 2: Summarize calls
    logger.info("Stage 2: Summarizing calls")
    summarize_calls(args.output_directory)

    # Stage 3: Run annotations (if HMM file provided)
    logger.info("Stage 3: Running annotations")
    run_annotations(args.output_directory, args.hmmfile, args.max_workers)

    # Stage 4: Summarize annotations
    logger.info("Stage 4: Summarizing annotations")
    summarize_annotations(args.output_directory)

    # Clean up annot directories
    for subdir in ['bacteria', 'viruses', 'eukaryotes', 'metagenomes']:
        annot_dir = os.path.join(args.output_directory, subdir, 'annot')
        if os.path.exists(annot_dir) and args.cleanup:
            import shutil
            shutil.rmtree(annot_dir)

    logger.info("ORF calling completed successfully.")

if __name__ == '__main__':
    main() <|MERGE_RESOLUTION|>--- conflicted
+++ resolved
@@ -45,10 +45,7 @@
             logger.info(f"Calling bacterial ORFs for {genome_file} using prodigal")
             with open(log_file, 'w') as log:
                 subprocess.run(cmd, check=True, stdout=log, stderr=log)
-        
-        return faa_file, ffn_file, gff_file
-
-<<<<<<< HEAD
+
             # Manicure the output files
             with open(os.path.join(annot_dir, f"{FN}.faa"), 'r') as infile, open(manicure_file, 'w') as outfile:
                 for line in infile:
@@ -79,10 +76,7 @@
             shutil.rmtree(sample_tmp_dir, ignore_errors=True)
         return manicure_file
 
-    def call_viral_orfs(self, genome_file, sample_id=None, hmmfile=None):
-=======
     def call_viral_orfs(self, genome_file, sample_id=None):
->>>>>>> 51133ae3
         """Call ORFs in viral genomes using prodigal-gv."""
         annot_dir = os.path.join(self.output_dir, 'viruses', 'annot')
         os.makedirs(annot_dir, exist_ok=True)
